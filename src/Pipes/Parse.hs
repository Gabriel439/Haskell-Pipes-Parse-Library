--- conflicted
+++ resolved
@@ -272,16 +272,11 @@
                     to (n - 1) p'
 {-# INLINABLE splitAt #-}
 
-<<<<<<< HEAD
 (^.) :: a -> ((b -> Constant b b) -> (a -> Constant b a)) -> b
 a ^. lens = getConstant (lens Constant a)
 
-{-| 'groupBy' is an improper lens from a 'Producer' to two 'Producer's split
-    after the first group of elements grouped using the given equality predicate
-=======
 {-| 'groupBy' splits a 'Producer' into two 'Producer's after the first group of
      elements that are equal according to the equality predicate
->>>>>>> 173ae0c1
 -}
 groupBy
     :: Monad m
